--- conflicted
+++ resolved
@@ -1,24 +1,34 @@
 # SOME DESCRIPTIVE TITLE.
-# Copyright (C) YEAR THE PACKAGE'S COPYRIGHT HOLDER
-# This file is distributed under the same license as the PACKAGE package.
+# Copyright (C) YEAR Free Software Foundation, Inc.
 # FIRST AUTHOR <EMAIL@ADDRESS>, YEAR.
 #
-# Translators:
-# Juha Yrjölä <juha.yrjola@kausal.tech>, 2022
-# Timo Tuominen, 2023
-#
 #, fuzzy
 msgid ""
 msgstr ""
 "Project-Id-Version: PACKAGE VERSION\n"
-"Report-Msgid-Bugs-To: \n"
-<<<<<<< HEAD
+"PO-Revision-Date: 2023-08-08 12:42+0300\n"
+"Last-Translator: FULL NAME <EMAIL@ADDRESS>\n"
+"Language-Team: LANGUAGE <LL@li.org>\n"
+"MIME-Version: 1.0\n"
+"Content-Type: text/plain; charset=CHARSET\n"
+"Content-Transfer-Encoding: 8bit\n"
+
+#~ # SOME DESCRIPTIVE TITLE.
+#~ # Copyright (C) YEAR THE PACKAGE'S COPYRIGHT HOLDER
+#~ # This file is distributed under the same license as the PACKAGE package.
+#~ # FIRST AUTHOR <EMAIL@ADDRESS>, YEAR.
+#~ #
+#~ # Translators:
+#~ # Juha Yrjölä <juha.yrjola@kausal.tech>, 2022
+#~ # Timo Tuominen, 2023
+#~ #
+#~ #, fuzzy
+#~ msgid ""
+#~ msgstr ""
+#~ "Project-Id-Version: PACKAGE VERSION\n"
+#~ "Report-Msgid-Bugs-To: \n"
 "POT-Creation-Date: 2023-08-01 00:56+0300\n"
 "PO-Revision-Date: 2023-04-12 13:44+0300\n"
-=======
-"POT-Creation-Date: 2023-06-30 16:48+0300\n"
-"PO-Revision-Date: 2020-09-07 15:50+0000\n"
->>>>>>> 8d0ca3ee
 "Last-Translator: Timo Tuominen, 2023\n"
 "Language-Team: Finnish (https://app.transifex.com/kausal-tech/teams/113123/fi/)\n"
 "Language: fi\n"
@@ -31,74 +41,6 @@
 msgid "There is already an action with this identifier."
 msgstr "Tällä tunnisteella on jo toimenpide."
 
-<<<<<<< HEAD
-=======
-#: actions/action_admin.py actions/admin.py
-msgid "Contact person"
-msgstr "Yhteyshenkilö"
-
-#: actions/action_admin.py indicators/wagtail_admin.py
-#: people/templates/people/chooser_results.html
-msgid "Organization"
-msgstr "Organisaatio"
-
-#: actions/action_admin.py templates/aplans_admin/own_actions_panel.html
-msgid "Own actions"
-msgstr "Omat toimenpiteet"
-
-#: actions/action_admin.py
-msgid "Show only actions with me as a contact person"
-msgstr "Näytä vain toimenpiteet joiden yhteyshenkilö olen"
-
-#: actions/action_admin.py
-msgid "Show only actions I can modify"
-msgstr "Näytä vain toimenpiteet joita voin muokata"
-
-#: actions/action_admin.py
-msgid "Show all actions"
-msgstr "Näytä kaikki toimenpiteet"
-
-#: actions/action_admin.py
-msgid "By last updated"
-msgstr "Viimeisimmän päivityskerran mukaan"
-
-#: actions/action_admin.py
-msgid "No filtering"
-msgstr "Ei suodatusta"
-
-#: actions/action_admin.py
-msgid "In the last 7 days"
-msgstr "Edellisen 7 päivän aikana"
-
-#: actions/action_admin.py
-msgid "7–30 days ago"
-msgstr "7–30 päivää sitten"
-
-#: actions/action_admin.py
-msgid "1–3 months ago"
-msgstr "1–3 kuukautta sitten"
-
-#: actions/action_admin.py
-msgid "More than 3 months ago"
-msgstr "Päälle 3 kuukautta sitten"
-
-#: actions/action_admin.py orgs/org_admin_legacy.py
-msgid "Apply filters"
-msgstr "Toteuta suodatukset"
-
-#: actions/action_admin.py
-msgid "Advanced filters"
-msgstr "Rajaa tarkemmin"
-
-#: actions/action_admin.py
-msgid "Reset all"
-msgstr "Nollaa suotimet"
-
-#: actions/action_admin.py
-msgid "Search"
-msgstr "Haku"
-
->>>>>>> 8d0ca3ee
 #: actions/action_admin.py
 #, python-format
 msgid "Mark as complete for report %s"
@@ -128,15 +70,8 @@
 msgstr "Viimeksi päivitetty"
 
 #: actions/action_admin.py actions/templates/actions/chooser_results.html
-<<<<<<< HEAD
 #: admin_site/templates/admin_site/own_indicators_panel.html orgs/models.py
 #: orgs/wagtail_admin.py people/templates/people/chooser_results.html
-=======
-#: orgs/models.py orgs/wagtail_admin.py
-#: people/templates/people/chooser_results.html
-#: templates/aplans_admin/own_actions_panel.html
-#: templates/aplans_admin/own_indicators_panel.html
->>>>>>> 8d0ca3ee
 msgid "Name"
 msgstr "Nimi"
 
@@ -222,68 +157,6 @@
 msgid "Over %d days"
 msgstr "Yli %d päivää"
 
-<<<<<<< HEAD
-=======
-#: actions/admin.py
-msgid "Non-modifiable actions"
-msgstr "Ei-muokattavat toimenpiteet"
-
-#: actions/admin.py
-msgid "Show modifiable"
-msgstr "Näytä muokattavat"
-
-#: actions/admin.py
-msgid "Show all"
-msgstr "Näytä kaikki"
-
-#: actions/admin.py actions/blocks/action_content.py
-msgid "Merged actions"
-msgstr "Yhdistetyt toimenpiteet"
-
-#: actions/admin.py
-msgid "Show only un-merged actions"
-msgstr "Ei yhdistettyjä toimenpiteitä"
-
-#: actions/admin.py
-msgid "Show also merged actions"
-msgstr "Näytä myös yhdistetyt toimenpiteet"
-
-#: actions/admin.py
-msgid "Impact"
-msgstr "Vaikuttavuus"
-
-#: actions/admin.py actions/attribute_type_admin.py
-#: actions/blocks/category_list.py actions/blocks/filters.py pages/models.py
-#: reports/blocks/action_content.py
-msgid "Category type"
-msgstr "Luokan tyyppi"
-
-#: actions/admin.py
-msgid "Common category type"
-msgstr "Yleisten luokkien tyypit"
-
-#: actions/admin.py
-msgid "Responsible organizations"
-msgstr "Vastuuorganisaatiot"
-
-#: actions/admin.py
-msgid "Completion"
-msgstr "Toteutuminen"
-
-#: actions/admin.py
-msgid "Internal fields"
-msgstr "Sisäiset tiedot"
-
-#: actions/admin.py
-msgid "Schedule and decision level"
-msgstr "Aikataulu ja päätöstaso"
-
-#: actions/admin.py actions/models/action.py feedback/models.py
-#: indicators/models.py
-msgid "action"
-msgstr "toimenpide"
-
->>>>>>> 8d0ca3ee
 #: actions/api.py
 msgid "Organization occurs multiple times as responsible party"
 msgstr "Sama organisaatio toistuu vastuutahona"
@@ -1494,25 +1367,10 @@
 msgstr "Käyttäjät, jotka voivat muokata kaikkea toimenpideohjelmaan liittyvää"
 
 #: actions/models/plan.py
-<<<<<<< HEAD
 #, fuzzy
 #| msgid "URL to accessibility statement"
 msgid "Link to accessibility statement"
 msgstr "Linkki saavutettavuusselosteeseen"
-=======
-msgid "Link to accessibility statement"
-msgstr ""
-
-#: actions/models/plan.py
-msgid "Link to external feedback form"
-msgstr ""
-
-#: actions/models/plan.py
-msgid ""
-"If not empty, the system's built-in user feedback feature will be replaced "
-"by a link to an external feedback form available at this web address."
-msgstr ""
->>>>>>> 8d0ca3ee
 
 #: actions/models/plan.py
 msgid "Link to external feedback form"
@@ -1965,13 +1823,6 @@
 msgid "https://kausal.gitbook.io/watch"
 msgstr ""
 
-<<<<<<< HEAD
-=======
-#: admin_site/wagtail_hooks.py
-msgid "Help"
-msgstr ""
-
->>>>>>> 8d0ca3ee
 #: aplans/fields.py
 msgid "Enter a valid hostname."
 msgstr "Syötä sallittu hostname."
@@ -2021,7 +1872,6 @@
 msgstr "ruotsi"
 
 #: aplans/settings.py
-<<<<<<< HEAD
 #, fuzzy
 #| msgid "English (United States)"
 msgid "Spanish (United States)"
@@ -2032,14 +1882,6 @@
 #| msgid "Danish"
 msgid "Spanish"
 msgstr "tanska"
-=======
-msgid "Spanish (United States)"
-msgstr ""
-
-#: aplans/settings.py
-msgid "Spanish"
-msgstr ""
->>>>>>> 8d0ca3ee
 
 #: aplans/utils.py
 msgid "order"
@@ -2751,22 +2593,8 @@
 
 #: indicators/wagtail_admin.py
 #, python-format
-<<<<<<< HEAD
 msgid "This indicator is linked to a common indicator, so quantity, unit and dimensions cannot be edited. Current quantity: %(quantity)s; unit: %(unit)s; dimensions: %(dimensions)s"
 msgstr "Mittari on kytketty yleiseen mittariin, joten sen suuretta (%(quantity)s), yksikköä (%(unit)s) tai dimensioita (%(dimensions)s) ei voi muokata."
-
-#: indicators/wagtail_admin.py
-msgid "Advanced options"
-msgstr "Edistyneet valinnat"
-=======
-msgid ""
-"This indicator is linked to a common indicator, so quantity, unit and "
-"dimensions cannot be edited. Current quantity: %(quantity)s; unit: %(unit)s;"
-" dimensions: %(dimensions)s"
-msgstr ""
-"Mittari on kytketty yleiseen mittariin, joten sen suuretta (%(quantity)s), "
-"yksikköä (%(unit)s) tai dimensioita (%(dimensions)s) ei voi muokata."
->>>>>>> 8d0ca3ee
 
 #: indicators/wagtail_admin.py
 msgid "Advanced options"
@@ -2978,12 +2806,7 @@
 msgstr "heräteasetukset"
 
 #: notifications/models.py
-<<<<<<< HEAD
 msgid "Set if the notification was sent to an email address instead of a person"
-=======
-msgid ""
-"Set if the notification was sent to an email address instead of a person"
->>>>>>> 8d0ca3ee
 msgstr ""
 
 #: notifications/models.py
@@ -3036,22 +2859,16 @@
 msgstr "Sähköpostiherätteen otsikko"
 
 #: notifications/models.py
-<<<<<<< HEAD
 #, fuzzy
 #| msgid "email address"
 msgid "custom email address"
 msgstr "sähköpostiosoite"
-=======
-msgid "custom email address"
-msgstr ""
->>>>>>> 8d0ca3ee
 
 #: notifications/models.py
 msgid "Email address used when \"send to custom email address\" is checked"
 msgstr ""
 
 #: notifications/models.py
-<<<<<<< HEAD
 #, fuzzy
 #| msgid "is plan admin"
 msgid "send to plan admins"
@@ -3074,22 +2891,6 @@
 #| msgid "indicator contact persons"
 msgid "Send to contact persons"
 msgstr "mittarin yhteyshenkilöt"
-=======
-msgid "send to plan admins"
-msgstr ""
-
-#: notifications/models.py
-msgid "send to custom email address"
-msgstr ""
-
-#: notifications/models.py
-msgid "Do not send to contact persons"
-msgstr ""
-
-#: notifications/models.py
-msgid "Send to contact persons"
-msgstr ""
->>>>>>> 8d0ca3ee
 
 #: notifications/models.py
 msgid "Send to contact persons; fallback: organization admins"
@@ -3100,15 +2901,10 @@
 msgstr ""
 
 #: notifications/models.py
-<<<<<<< HEAD
 #, fuzzy
 #| msgid "indicator contact persons"
 msgid "send to contact persons"
 msgstr "mittarin yhteyshenkilöt"
-=======
-msgid "send to contact persons"
-msgstr ""
->>>>>>> 8d0ca3ee
 
 #: notifications/models.py
 msgid "notification template"
@@ -3284,7 +3080,6 @@
 msgstr "perustietojen ylläpitäjät"
 
 #: orgs/org_admin_legacy.py
-<<<<<<< HEAD
 #, fuzzy
 #| msgid "main organization for the plan"
 msgid "Show only organizations in active plan"
@@ -3305,43 +3100,24 @@
 #| msgid "main organization for the plan"
 msgid "Add organization to active plan"
 msgstr "toimenpideohjelman pääorganisaatio"
-=======
-msgid "Show only organizations in active plan"
-msgstr ""
-
-#: orgs/org_admin_legacy.py
-msgid "Show only editable organizations"
-msgstr ""
 
 #: orgs/views.py
-msgid "Add organization to active plan"
-msgstr ""
->>>>>>> 8d0ca3ee
+#, python-format
+msgid "Confirm including %(org)s in plan %(plan)s"
+msgstr ""
 
 #: orgs/views.py
 #, python-format
-msgid "Confirm including %(org)s in plan %(plan)s"
+msgid "Confirm excluding %(org)s from plan %(plan)s"
 msgstr ""
 
 #: orgs/views.py
 #, python-format
-msgid "Confirm excluding %(org)s from plan %(plan)s"
+msgid "Do you really want to include the organization '%(org)s' in the plan '%(plan)s'?"
 msgstr ""
 
 #: orgs/views.py
 #, python-format
-<<<<<<< HEAD
-msgid "Do you really want to include the organization '%(org)s' in the plan '%(plan)s'?"
-=======
-msgid ""
-"Do you really want to include the organization '%(org)s' in the plan "
-"'%(plan)s'?"
->>>>>>> 8d0ca3ee
-msgstr ""
-
-#: orgs/views.py
-#, python-format
-<<<<<<< HEAD
 msgid "Do you really want to exclude the organization '%(org)s' from the plan '%(plan)s'?"
 msgstr ""
 
@@ -3356,20 +3132,6 @@
 #| msgid "main organization for the plan"
 msgid "The organization is not included in the plan"
 msgstr "toimenpideohjelman pääorganisaatio"
-=======
-msgid ""
-"Do you really want to exclude the organization '%(org)s' from the plan "
-"'%(plan)s'?"
-msgstr ""
-
-#: orgs/views.py
-msgid "The organization is already included in the plan"
-msgstr ""
-
-#: orgs/views.py
-msgid "The organization is not included in the plan"
-msgstr ""
->>>>>>> 8d0ca3ee
 
 #: orgs/views.py
 #, python-format
@@ -3399,7 +3161,6 @@
 msgstr ""
 
 #: orgs/wagtail_admin.py
-<<<<<<< HEAD
 #, fuzzy
 #| msgid "Creating new indicators is not allowed"
 msgid "Creating organizations without a parent not allowed."
@@ -3447,46 +3208,12 @@
 msgctxt "organization"
 msgid "Parent"
 msgstr "Yläorganisaatio"
-=======
-msgid "Creating organizations without a parent not allowed."
-msgstr ""
-
-#: orgs/wagtail_admin.py
-msgid "Add suborganization"
-msgstr ""
-
-#: orgs/wagtail_admin.py
-msgid "Add suborganization under this organization"
-msgstr ""
-
-#: orgs/wagtail_admin.py
-msgid "Include in plan"
-msgstr ""
-
-#: orgs/wagtail_admin.py
-msgid "Include this organization in the active plan"
-msgstr ""
-
-#: orgs/wagtail_admin.py
-msgid "Exclude from plan"
-msgstr ""
-
-#: orgs/wagtail_admin.py
-msgid "Exclude this organization from the active plan"
-msgstr ""
-
-#: orgs/wagtail_admin.py
-msgctxt "organization"
-msgid "Parent"
-msgstr ""
->>>>>>> 8d0ca3ee
 
 #: orgs/wagtail_admin.py
 msgid "People who can edit plan-specific content related to this organization"
 msgstr ""
 
 #: orgs/wagtail_admin.py
-<<<<<<< HEAD
 #, fuzzy
 #| msgid "metadata admins"
 msgid "Metadata admins"
@@ -3507,24 +3234,6 @@
 #| msgid "Permission denied"
 msgid "Permissions"
 msgstr "Ei käyttövaltuuksia"
-=======
-msgid "Metadata admins"
-msgstr ""
-
-#: orgs/wagtail_admin.py
-msgid ""
-"People who can edit data of this organization and suborganizations but no "
-"plan-specific content"
-msgstr ""
-
-#: orgs/wagtail_admin.py
-msgid "Is in plan"
-msgstr ""
-
-#: orgs/wagtail_admin.py
-msgid "Permissions"
-msgstr ""
->>>>>>> 8d0ca3ee
 
 #: pages/blocks.py
 msgid "Question"
@@ -4223,7 +3932,6 @@
 msgid "Users"
 msgstr "Käyttäjät"
 
-<<<<<<< HEAD
 #: users/models.py
 msgid "No permission to remove the user belonging to plans you are not managing."
 msgstr ""
@@ -4309,12 +4017,6 @@
 
 #~ msgid "Choose an attribute"
 #~ msgstr "Valitse ominaisuus"
-=======
-#: templates/aplans_admin/own_actions_panel.html
-#: templates/aplans_admin/own_indicators_panel.html
-msgid "Last modified"
-msgstr "Viimeksi muokattu"
->>>>>>> 8d0ca3ee
 
 #~ msgid "Choose another attribute"
 #~ msgstr "Valitse toinen ominaisuus"
