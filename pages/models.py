--- conflicted
+++ resolved
@@ -242,14 +242,9 @@
         ('indicator_group', IndicatorGroupBlock()),
         ('related_indicators', RelatedIndicatorsBlock()),
         ('category_list', CategoryListBlock(label=_('Category list'))),
-<<<<<<< HEAD
-        ('action_list', ActionListBlock(label=_('Action list')))
+        ('action_list', ActionListBlock(label=_('Action list'))),
+        ('embed', AdaptiveEmbedBlock()),
     ], null=True, blank=True, use_json_field=True)
-=======
-        ('action_list', ActionListBlock(label=_('Action list'))),
-        ('embed', AdaptiveEmbedBlock())
-    ], null=True, blank=True)
->>>>>>> 82b6dd23
 
     content_panels = AplansPage.content_panels + [
         FieldPanel('category', widget=CategoryChooser),
