import pytest

from people.models import Person
from people.tests.factories import PersonFactory
from orgs.tests.factories import OrganizationFactory
from users.tests.factories import UserFactory

pytestmark = pytest.mark.django_db


def test_person_query_set_available_for_plan_unrelated(plan):
    person = PersonFactory()
    # person.organization is different from plan.organization
    assert person not in Person.objects.available_for_plan(plan)


def test_person_query_set_available_for_plan_plan_organization(plan, person):
    # person.organization is the same as plan.organization
    assert person in Person.objects.available_for_plan(plan)


def test_person_query_set_available_for_plan_plan_organization_descendant(plan):
    org = OrganizationFactory(parent=plan.organization)
    person = PersonFactory(organization=org)
    assert person in Person.objects.available_for_plan(plan)


def test_person_query_set_available_for_plan_related_organization(plan):
    org = OrganizationFactory()
    plan.related_organizations.add(org)
    person = PersonFactory(organization=org)
    assert person in Person.objects.available_for_plan(plan)


def test_person_query_set_available_for_plan_related_organization_descendant(plan):
    org = OrganizationFactory()
    plan.related_organizations.add(org)
    sub_org = OrganizationFactory(parent=org)
    person = PersonFactory(organization=sub_org)
    assert person in Person.objects.available_for_plan(plan)


<<<<<<< HEAD
def test_normal_user_cannot_delete_person_or_deactivate_user(plan):
    User = get_user_model()
=======
def test_non_superuser_cannot_get_permissions_to_delete_person_or_deactivate_user(plan):
>>>>>>> 8d0ca3ee
    normal_user = UserFactory()
    person = PersonFactory()

    assert person.user is not None
    assert person.user.pk is not None
    assert person.user.is_active
    assert not normal_user.can_edit_or_delete_person_within_plan(person, plan=plan)


def test_superuser_can_get_permissions_to_delete_person_or_deactivate_user(plan):
    superuser = UserFactory(is_superuser=True)
    person = PersonFactory()

    assert person.user is not None and person.user.pk is not None
    assert superuser.can_edit_or_delete_person_within_plan(person, plan=plan)


<<<<<<< HEAD
    assert Person.objects.count() == initial_person_count - 1
    assert User.objects.count() == initial_user_count
    assert target_user.is_active is False
    assert target_user.deactivated_by == superuser
    assert timezone.now() - target_user.deactivated_at < datetime.timedelta(milliseconds=1000)


def test_plan_admin_can_delete_person_or_deactivate_user(plan, action_contact_person):
    User = get_user_model()
    plan_admin = PersonFactory(general_admin_plans=[plan])
    admin_user = plan_admin.user
    target_user = action_contact_person.user

    assert action_contact_person.user is not None and action_contact_person.user.pk is not None
    adminable_plans = action_contact_person.user.get_adminable_plans()
    assert adminable_plans.count() == 1 and adminable_plans.first() == plan
    initial_person_count = Person.objects.count()
    initial_user_count = User.objects.count()

    action_contact_person.delete_and_deactivate_corresponding_user(admin_user)

    assert Person.objects.count() == initial_person_count - 1
    assert User.objects.count() == initial_user_count
    assert target_user.is_active is False
    assert target_user.deactivated_by == admin_user
    assert timezone.now() - target_user.deactivated_at < datetime.timedelta(milliseconds=1000)


def test_plan_admin_can_not_delete_person_or_deactivate_user_with_other_plan(plan_factory):
    plan_with_admin = plan_factory()
    extra_plan = plan_factory()
    User = get_user_model()
    plan_admin = PersonFactory(general_admin_plans=[plan_with_admin])
    admin_user = plan_admin.user
    person = PersonFactory(general_admin_plans=[plan_with_admin, extra_plan])
    target_user = person.user

    assert person.user is not None and person.user.pk is not None
    initial_person_count = Person.objects.count()
    initial_user_count = User.objects.count()

    with pytest.raises(PermissionDenied):
        person.delete_and_deactivate_corresponding_user(admin_user)

    assert Person.objects.count() == initial_person_count
    assert User.objects.count() == initial_user_count
    assert target_user.is_active is True
    assert target_user.deactivated_by is None
    assert target_user.deactivated_at is None


def test_plan_admin_can_not_delete_person_without_any_plans(plan_factory):
    plan_with_admin = plan_factory()
    User = get_user_model()
    plan_admin = PersonFactory(general_admin_plans=[plan_with_admin])
    admin_user = plan_admin.user
    person = PersonFactory()
    target_user = person.user

    assert person.user is not None and person.user.pk is not None
    initial_person_count = Person.objects.count()
    initial_user_count = User.objects.count()

    with pytest.raises(PermissionDenied):
        person.delete_and_deactivate_corresponding_user(admin_user)

    assert Person.objects.count() == initial_person_count
    assert User.objects.count() == initial_user_count
    assert target_user.is_active is True
    assert target_user.deactivated_by is None
    assert target_user.deactivated_at is None
=======
def test_plan_admin_can_get_permissions_to_delete_person_or_deactivate_user(plan, plan_admin_user):
    person = PersonFactory()
    assert plan_admin_user.is_general_admin_for_plan(plan)
    assert person.user is not None and person.user.pk is not None
    plan.organization = person.organization
    plan.save()
    assert plan_admin_user.can_edit_or_delete_person_within_plan(person, plan=plan)
>>>>>>> 8d0ca3ee
<|MERGE_RESOLUTION|>--- conflicted
+++ resolved
@@ -40,12 +40,7 @@
     assert person in Person.objects.available_for_plan(plan)
 
 
-<<<<<<< HEAD
-def test_normal_user_cannot_delete_person_or_deactivate_user(plan):
-    User = get_user_model()
-=======
 def test_non_superuser_cannot_get_permissions_to_delete_person_or_deactivate_user(plan):
->>>>>>> 8d0ca3ee
     normal_user = UserFactory()
     person = PersonFactory()
 
@@ -63,84 +58,10 @@
     assert superuser.can_edit_or_delete_person_within_plan(person, plan=plan)
 
 
-<<<<<<< HEAD
-    assert Person.objects.count() == initial_person_count - 1
-    assert User.objects.count() == initial_user_count
-    assert target_user.is_active is False
-    assert target_user.deactivated_by == superuser
-    assert timezone.now() - target_user.deactivated_at < datetime.timedelta(milliseconds=1000)
-
-
-def test_plan_admin_can_delete_person_or_deactivate_user(plan, action_contact_person):
-    User = get_user_model()
-    plan_admin = PersonFactory(general_admin_plans=[plan])
-    admin_user = plan_admin.user
-    target_user = action_contact_person.user
-
-    assert action_contact_person.user is not None and action_contact_person.user.pk is not None
-    adminable_plans = action_contact_person.user.get_adminable_plans()
-    assert adminable_plans.count() == 1 and adminable_plans.first() == plan
-    initial_person_count = Person.objects.count()
-    initial_user_count = User.objects.count()
-
-    action_contact_person.delete_and_deactivate_corresponding_user(admin_user)
-
-    assert Person.objects.count() == initial_person_count - 1
-    assert User.objects.count() == initial_user_count
-    assert target_user.is_active is False
-    assert target_user.deactivated_by == admin_user
-    assert timezone.now() - target_user.deactivated_at < datetime.timedelta(milliseconds=1000)
-
-
-def test_plan_admin_can_not_delete_person_or_deactivate_user_with_other_plan(plan_factory):
-    plan_with_admin = plan_factory()
-    extra_plan = plan_factory()
-    User = get_user_model()
-    plan_admin = PersonFactory(general_admin_plans=[plan_with_admin])
-    admin_user = plan_admin.user
-    person = PersonFactory(general_admin_plans=[plan_with_admin, extra_plan])
-    target_user = person.user
-
-    assert person.user is not None and person.user.pk is not None
-    initial_person_count = Person.objects.count()
-    initial_user_count = User.objects.count()
-
-    with pytest.raises(PermissionDenied):
-        person.delete_and_deactivate_corresponding_user(admin_user)
-
-    assert Person.objects.count() == initial_person_count
-    assert User.objects.count() == initial_user_count
-    assert target_user.is_active is True
-    assert target_user.deactivated_by is None
-    assert target_user.deactivated_at is None
-
-
-def test_plan_admin_can_not_delete_person_without_any_plans(plan_factory):
-    plan_with_admin = plan_factory()
-    User = get_user_model()
-    plan_admin = PersonFactory(general_admin_plans=[plan_with_admin])
-    admin_user = plan_admin.user
-    person = PersonFactory()
-    target_user = person.user
-
-    assert person.user is not None and person.user.pk is not None
-    initial_person_count = Person.objects.count()
-    initial_user_count = User.objects.count()
-
-    with pytest.raises(PermissionDenied):
-        person.delete_and_deactivate_corresponding_user(admin_user)
-
-    assert Person.objects.count() == initial_person_count
-    assert User.objects.count() == initial_user_count
-    assert target_user.is_active is True
-    assert target_user.deactivated_by is None
-    assert target_user.deactivated_at is None
-=======
 def test_plan_admin_can_get_permissions_to_delete_person_or_deactivate_user(plan, plan_admin_user):
     person = PersonFactory()
     assert plan_admin_user.is_general_admin_for_plan(plan)
     assert person.user is not None and person.user.pk is not None
     plan.organization = person.organization
     plan.save()
-    assert plan_admin_user.can_edit_or_delete_person_within_plan(person, plan=plan)
->>>>>>> 8d0ca3ee
+    assert plan_admin_user.can_edit_or_delete_person_within_plan(person, plan=plan)