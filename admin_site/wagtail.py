from condensedinlinepanel.edit_handlers import BaseCondensedInlinePanelFormSet
from condensedinlinepanel.edit_handlers import CondensedInlinePanel as WagtailCondensedInlinePanel
from contextlib import contextmanager
from django import forms
from django.conf import settings
from django.contrib.admin.utils import quote
from django.contrib.auth import REDIRECT_FIELD_NAME
from django.contrib.auth.decorators import login_required
from django.db import transaction
from django.db.models import ProtectedError, Model
from django.forms.widgets import Select
from django.http.request import QueryDict
from django.http.response import HttpResponseRedirect
from django.urls.base import reverse
from django.utils.decorators import method_decorator
from django.utils.safestring import mark_safe
from django.utils.text import capfirst
from django.utils.translation import gettext as _
from modeltrans.translator import get_i18n_field
from reversion.revisions import add_to_revision, create_revision, set_comment, set_user
from typing import Any, List
from urllib.parse import urljoin
from wagtail.admin import messages
from wagtail.admin.panels import FieldPanel, InlinePanel, ObjectList, TabbedInterface
from wagtail.admin.forms.models import WagtailAdminModelForm
from wagtail.contrib.modeladmin.helpers import ButtonHelper, PermissionHelper
from wagtail.contrib.modeladmin.options import ModelAdmin, ModelAdminMenuItem
from wagtail.contrib.modeladmin.views import CreateView, EditView, IndexView
from wagtailautocomplete.edit_handlers import AutocompletePanel as WagtailAutocompletePanel

<<<<<<< HEAD
from reversion.revisions import (
    add_to_revision, create_revision, set_comment, set_user
)
from wagtailautocomplete.edit_handlers import \
    AutocompletePanel as WagtailAutocompletePanel

=======
from aplans.context_vars import set_instance
>>>>>>> 0f100bf7
from aplans.types import WatchAdminRequest
from aplans.utils import PlanRelatedModel, PlanDefaultsModel
from actions.models import Plan
from pages.models import ActionListPage


def insert_model_translation_panels(model, panels, request, plan=None) -> List:
    """Return a list of panels containing all of `panels` and language-specific panels for fields with i18n."""
    i18n_field = get_i18n_field(model)
    if not i18n_field:
        return panels

    out = []
    if plan is None:
        plan = request.user.get_active_admin_plan()

    field_map = {}
    for f in i18n_field.get_translated_fields():
        field_map.setdefault(f.original_name, {})[f.language] = f

    for p in panels:
        out.append(p)
        if not isinstance(p, FieldPanel):
            continue
        t_fields = field_map.get(p.field_name)
        if not t_fields:
            continue

        for lang_code in plan.other_languages:
            tf = t_fields.get(lang_code)
            if not tf:
                continue
            out.append(type(p)(tf.name))
    return out


def get_translation_tabs(
        instance, request, include_all_languages: bool = False, default_language=None, extra_panels=None
):
    if default_language is None:
        default_language = settings.LANGUAGE_CODE
    # extra_panels maps a language code to a list of panels that should be put on the tab of that language
    if extra_panels is None:
        extra_panels = {}

    i18n_field = get_i18n_field(type(instance))
    if not i18n_field:
        return []
    tabs = []

    user = request.user
    plan = user.get_active_admin_plan()

    languages_by_code = {x[0].lower(): x[1] for x in settings.LANGUAGES}
    if include_all_languages:
        # Omit main language because it's stored in the model field without a modeltrans language suffix
        languages = [lang for lang in languages_by_code.keys() if lang != default_language]
    else:
        languages = plan.other_languages
    for lang_code in (language.lower() for language in languages):
        panels = []
        for field in i18n_field.get_translated_fields():
            if field.language != lang_code:
                continue
            panels.append(FieldPanel(field.name))
        panels += extra_panels.get(lang_code, [])
        tabs.append(ObjectList(panels, heading=languages_by_code[lang_code]))
    return tabs


class PlanRelatedPermissionHelper(PermissionHelper):
    check_admin_plan = True

    def disable_admin_plan_check(self):
        self.check_admin_plan = False

    def get_plans(self, obj):
        if isinstance(obj, PlanRelatedModel):
            return obj.get_plans()
        else:
            raise NotImplementedError('implement in subclass')

    def _obj_matches_active_plan(self, user, obj):
        if not self.check_admin_plan:
            return True

        obj_plans = self.get_plans(obj)
        active_plan = user.get_active_admin_plan()
        for obj_plan in obj_plans:
            if obj_plan == active_plan:
                return True
        return False

    def user_can_inspect_obj(self, user, obj):
        if not super().user_can_inspect_obj(user, obj):
            return False
        return self._obj_matches_active_plan(user, obj)

    def user_can_edit_obj(self, user, obj):
        if not super().user_can_edit_obj(user, obj):
            return False
        return self._obj_matches_active_plan(user, obj)

    def user_can_delete_obj(self, user, obj):
        if not super().user_can_edit_obj(user, obj):
            return False
        return self._obj_matches_active_plan(user, obj)


class PlanContextPermissionHelper(PermissionHelper):
    plan: Plan | None

    def __init__(self, model, inspect_view_enabled=False):
        self.plan = None
        super().__init__(model, inspect_view_enabled)

    def prefetch_cache(self):
        """Prefetch plan-related content for permission checking."""
        pass

    def clean_cache(self):
        pass

    @contextmanager
    def activate_plan_context(self, plan: Plan):
        self.plan = plan
        self.prefetch_cache()
        try:
            yield
        finally:
            self.clean_cache()
            self.plan = None


class AdminOnlyPanel(ObjectList):
    pass


class AplansAdminModelForm(WagtailAdminModelForm):
    pass


class PlanFilteredFieldPanel(FieldPanel):
    """Filters the related model queryset based on the active plan."""

    class BoundPanel(FieldPanel.BoundPanel):
        request: WatchAdminRequest

        def __init__(self, **kwargs):
            super().__init__(**kwargs)
            field = self.bound_field.field
            plan = self.request.get_active_admin_plan()
            related_model = field.queryset.model
            assert issubclass(related_model, PlanRelatedModel)
            field.queryset = related_model.filter_by_plan(plan, field.queryset)


class AplansButtonHelper(ButtonHelper):
    edit_button_classnames = ['button-primary', 'icon', 'icon-edit']

    def view_live_button(self, obj, classnames_add=None, classnames_exclude=None):
        if obj is None or not hasattr(obj, 'get_view_url'):
            return None
        if isinstance(obj, Plan):
            url = obj.get_view_url()
        else:
            url = obj.get_view_url(plan=self.request.user.get_active_admin_plan())
        if not url:
            return None

        classnames_add = classnames_add or []
        return {
            'url': url,
            'label': _('View live'),
            'classname': self.finalise_classname(
                classnames_add=classnames_add + ['icon', 'icon-view'],
                classnames_exclude=classnames_exclude
            ),
            'title': _('View %s live') % self.verbose_name,
            'target': '_blank',
        }

    def get_buttons_for_obj(self, obj, exclude=None, classnames_add=None,
                            classnames_exclude=None):
        buttons = super().get_buttons_for_obj(obj, exclude, classnames_add, classnames_exclude)
        view_live_button = self.view_live_button(
            obj, classnames_add=classnames_add, classnames_exclude=classnames_exclude
        )
        if view_live_button:
            buttons.append(view_live_button)
        return buttons


class AplansTabbedInterface(TabbedInterface):
<<<<<<< HEAD
    def get_bound_panel(self, instance=None, request: WatchAdminRequest | None = None, form=None, prefix="panel"):
        if request is not None:
            plan = request.get_active_admin_plan()
            user = request.user
            is_admin = user.is_general_admin_for_plan(plan)
        else:
            is_admin = False
        if not is_admin:
=======
    def get_form_class(self, instance=None, request=None):
        return super().get_form_class()

    def on_request_bound(self):
        user = self.request.user
        plan = user.get_active_admin_plan()

        if not user.is_general_admin_for_plan(plan):
>>>>>>> 0f100bf7
            for child in list(self.children):
                if isinstance(child, AdminOnlyPanel):
                    self.children.remove(child)

        return super().get_bound_panel(instance, request, form, prefix)

    def get_form_class(self, request=None, instance=None):
        return super().get_form_class()


class FormClassMixin:
    request: WatchAdminRequest
    instance: Model
    model_admin: ModelAdmin

    def get_form_class(self):
        handler = self.get_edit_handler()
        if isinstance(handler, AplansTabbedInterface):
<<<<<<< HEAD
            return handler.get_form_class(self.request, getattr(self, 'instance', None))
=======
            return handler.get_form_class(self.instance, self.request)
>>>>>>> 0f100bf7
        else:
            return handler.get_form_class()

    def get_edit_handler(self):
        try:
            edit_handler = self.model_admin.get_edit_handler()
        except TypeError:
            edit_handler = self.model_admin.get_edit_handler(
                instance=getattr(self, 'instance', None), request=self.request,
            )
        return edit_handler.bind_to_model(self.model_admin.model)


class PersistIndexViewFiltersMixin:
    def dispatch(self, request, *args, **kwargs):
        result = super().dispatch(request, *args, **kwargs)
        model = getattr(self, 'model_name')
        if model is None:
            return result
        request.session[f'{model}_filter_querystring'] = super().get_query_string()
        return result


class PersistFiltersEditingMixin:
    def get_success_url(self):
        if hasattr(super(), 'continue_editing_active') and super().continue_editing_active():
            return super().get_success_url()
        model = getattr(self, 'model_name')
        url = super().get_success_url()
        if model is None:
            return url
        filter_qs = self.request.session.get(f'{model}_filter_querystring')
        if filter_qs is None:
            return url
        # Notice that urljoin will just overwrite any existing query
        # strings in the url.  The query strings would have to be
        # parsed, merged, and serialized if url contains query strings
        return urljoin(url, filter_qs)


class ContinueEditingMixin():
    def continue_editing_active(self):
        return '_continue' in self.request.POST

    def get_success_url(self):
        if self.continue_editing_active():
            # Save and continue editing
            if not hasattr(self, 'pk_quoted'):
                pk = self.instance.pk
            else:
                pk = self.pk_quoted
            return self.url_helper.get_action_url('edit', pk)
        else:
            return super().get_success_url()

    def get_success_message_buttons(self, instance):
        if self.continue_editing_active():
            # Store a reference to instance here for get_success_url() above to
            # work in CreateView
            if not hasattr(self, 'pk_quoted') and not hasattr(self, 'instance'):
                self.instance = instance
            # Save and continue editing -> No edit button required
            return []

        button_url = self.url_helper.get_action_url('edit', quote(instance.pk))
        return [
            messages.button(button_url, _('Edit'))
        ]


class PlanRelatedViewMixin:
    def form_valid(self, form, *args, **kwargs):
        obj = form.instance
        if isinstance(obj, PlanRelatedModel):
            # Sanity check to ensure we're saving the model to a currently active
            # action plan.
            active_plan = self.request.user.get_active_admin_plan()
            plans = obj.get_plans()
            assert active_plan in plans

        return super().form_valid(form, *args, **kwargs)

    def dispatch(self, request, *args, **kwargs):
        user = request.user
        instance = getattr(self, 'instance', None)
        # Check if we need to change the active action plan to be able to modify
        # the instance. This might happen e.g. when the user clicks on an edit link
        # in the email notification.
        if (instance is not None and isinstance(instance, PlanRelatedModel) and
                user is not None and user.is_authenticated):
            plan = user.get_active_admin_plan()
            instance_plans = instance.get_plans()
            if plan not in instance_plans:
                querystring = QueryDict(mutable=True)
                querystring[REDIRECT_FIELD_NAME] = request.get_full_path()
                url = reverse('change-admin-plan', kwargs=dict(plan_id=instance_plans[0].id))
                return HttpResponseRedirect(url + '?' + querystring.urlencode())

        return super().dispatch(request, *args, **kwargs)


class ActivatePermissionHelperPlanContextMixin:
    @method_decorator(login_required)
    def dispatch(self, request: WatchAdminRequest, *args, **kwargs):
        """Set the plan context for permission helper before dispatching request."""

        if isinstance(self.permission_helper, PlanContextPermissionHelper):
            with self.permission_helper.activate_plan_context(request.get_active_admin_plan()):
                ret = super().dispatch(request, *args, **kwargs)
                # We trigger render here, because the plan context is needed
                # still in the render stage.
                if hasattr(ret, 'render'):
                    ret = ret.render()
            return ret
        else:
            return super().dispatch(request, *args, **kwargs)


class SetInstanceMixin:
    def setup(self, *args, **kwargs):
        with set_instance(self.instance):
            super().setup(*args, **kwargs)

    def dispatch(self, *args, **kwargs):
        with set_instance(self.instance):
            return super().dispatch(*args, **kwargs)


class AplansEditView(PersistFiltersEditingMixin, ContinueEditingMixin, FormClassMixin,
                     PlanRelatedViewMixin, ActivatePermissionHelperPlanContextMixin, SetInstanceMixin, EditView):
    def form_valid(self, form, *args, **kwargs):
        try:
            form_valid_return = super().form_valid(form, *args, **kwargs)
        except ProtectedError as e:
            for o in e.protected_objects:
                name = type(o)._meta.verbose_name_plural
                error = _("Error deleting items. Try first deleting any %(name)s that are in use.") % {'name': name}
                form.add_error(None, error)
                form.add_error(None, _('In use: "%(instance)s".') % {'instance': str(o)})
            messages.validation_error(self.request, self.get_error_message(), form)
            return self.render_to_response(self.get_context_data(form=form))

        if hasattr(form.instance, 'handle_admin_save'):
            form.instance.handle_admin_save(context={
                'user': self.request.user,
                'operation': 'edit'
            })

        with create_revision():
            set_comment(self.get_success_message(self.instance))
            add_to_revision(self.instance)
            set_user(self.request.user)

        return form_valid_return

    def get_error_message(self):
        if hasattr(self.instance, 'verbose_name_partitive'):
            model_name = self.instance.verbose_name_partitive
        else:
            model_name = self.verbose_name

        return _("%s could not be created due to errors.") % capfirst(model_name)


class SuccessUrlEditPageMixin:
    """After editing a model instance, redirect to the edit page again instead of the index page."""
    def get_success_url(self):
        return self.url_helper.get_action_url('edit', self.instance.pk)


class ActivePlanEditView(SuccessUrlEditPageMixin, AplansEditView):
    @transaction.atomic()
    def form_valid(self, form):
        old_common_category_types = self.instance.common_category_types.all()
        new_common_category_types = form.cleaned_data['common_category_types']
        for added_cct in new_common_category_types.difference(old_common_category_types):
            # Create category type corresponding to this common category type and link it to this plan
            ct = added_cct.instantiate_for_plan(self.instance)
            # Create categories for the common categories having that common category type
            for common_category in added_cct.categories.all():
                common_category.instantiate_for_category_type(ct)
        for removed_cct in old_common_category_types.difference(new_common_category_types):
            try:
                self.instance.category_types.filter(common=removed_cct).delete()
            except ProtectedError:
                # Actually validation should have been done before this method is called, but it seems to work for now
                error = _(f"Could not remove common category type '{removed_cct}' from the plan because categories "
                          "with the corresponding category type exist.")
                form.add_error('common_category_types', error)
                messages.validation_error(self.request, self.get_error_message(), form)
                return self.render_to_response(self.get_context_data(form=form))
        return super().form_valid(form)


class AplansCreateView(PersistFiltersEditingMixin, ContinueEditingMixin, FormClassMixin,
                       PlanRelatedViewMixin, CreateView):
    request: WatchAdminRequest

    def get_instance(self) -> Any:
        instance = super().get_instance()
        # If it is a model directly or indirectly related to the
        # active plan, ensure the 'plan' field or other plan related
        # fields get set correctly.
        if isinstance(instance, PlanDefaultsModel):
            plan = self.request.user.get_active_admin_plan()
            instance.initialize_plan_defaults(plan)
        return instance

    def form_valid(self, form, *args, **kwargs):
        ret = super().form_valid(form, *args, **kwargs)

        if hasattr(form.instance, 'handle_admin_save'):
            form.instance.handle_admin_save(context={
                'user': self.request.user,
                'operation': 'create'
            })

        return ret


class SafeLabelModelAdminMenuItem(ModelAdminMenuItem):
    def get_label_from_context(self, context, request):
        # This method may be trivial, but we override it elsewhere
        return context.get('label')

    def get_context(self, request):
        ret = super().get_context(request)
        label = self.get_label_from_context(ret, request)
        if label:
            ret['label'] = mark_safe(label)
        return ret


class AplansIndexView(ActivatePermissionHelperPlanContextMixin, IndexView):
    pass


class AplansModelAdmin(ModelAdmin):
    edit_view_class = AplansEditView
    create_view_class = AplansCreateView
    index_view_class = AplansIndexView
    button_helper_class = AplansButtonHelper

    def __init__(self, *args, **kwargs):
        if not self.permission_helper_class and issubclass(self.model, PlanRelatedModel):
            self.permission_helper_class = PlanRelatedPermissionHelper
        super().__init__(*args, **kwargs)

    def get_index_view_extra_js(self):
        ret = super().get_index_view_extra_js()
        return ret + ['admin_site/js/wagtail_customizations.js']

    def get_menu_item(self, order=None):
        return SafeLabelModelAdminMenuItem(self, order or self.get_menu_order())


class CondensedInlinePanel(InlinePanel):
    pass


class AutocompletePanel(WagtailAutocompletePanel):
    def __init__(self, field_name, target_model=None, placeholder_text=None, **kwargs):
        self.placeholder_text = placeholder_text
        super().__init__(field_name, target_model, **kwargs)

    def clone(self):
        return self.__class__(
            field_name=self.field_name,
            target_model=self.target_model_kwarg,
            placeholder_text=self.placeholder_text,
        )

    def on_model_bound(self):
        super().on_model_bound()
        self.widget.placeholder_text = self.placeholder_text

        old_get_context = self.widget.get_context

        def get_context(self, *args, **kwargs):
            context = old_get_context(self, *args, **kwargs)
            context['widget']['placeholder_text'] = self.placeholder_text
            return context

        old_render_js_init = self.widget.render_js_init

        def render_js_init(self, id):
            ret = old_render_js_init(self, id)
            if self.placeholder_text:
                ret += "\nsetTimeout(function() { $('#%s').attr('placeholder', '%s'); }, 5000);" % (
                    id, quote(self.placeholder_text)
                )
            return ret

        self.widget.get_context = get_context
        self.widget.render_js_init = render_js_init


class CondensedPanelSingleSelect(Select):
    def format_value(self, value):
        if value is None:
            return ''
        return str(value)


class InitializeFormWithPlanMixin:
    def get_form_kwargs(self):
        kwargs = super().get_form_kwargs()
        kwargs.update({'plan': self.request.user.get_active_admin_plan()})
        return kwargs


class InitializeFormWithUserMixin:
    def get_form_kwargs(self):
        kwargs = super().get_form_kwargs()
        kwargs.update({'user': self.request.user})
        return kwargs


class ActionListPageBlockFormMixin(forms.Form):
    # Choice names are field names in ActionListPage
    ACTION_LIST_FILTER_SECTION_CHOICES = [
        ('', _('[not included]')),
        ('primary_filters', _('in primary filters')),
        ('main_filters', _('in main filters')),
        ('advanced_filters',  _('in advanced filters')),
    ]
    ACTION_DETAIL_CONTENT_SECTION_CHOICES = [
        ('', _('[not included]')),
        ('details_main_top', _('in main column (top)')),
        ('details_main_bottom', _('in main column (bottom)')),
        ('details_aside',  _('in side column')),
    ]

    action_list_filter_section = forms.ChoiceField(choices=ACTION_LIST_FILTER_SECTION_CHOICES, required=False)
    action_detail_content_section = forms.ChoiceField(choices=ACTION_DETAIL_CONTENT_SECTION_CHOICES, required=False)

    def __init__(self, *args, **kwargs):
        super().__init__(*args, **kwargs)
        if self.instance.pk is not None:
            action_list_page = self.plan.root_page.get_children().type(ActionListPage).get().specific
            for field_name in (f for f, _ in self.ACTION_LIST_FILTER_SECTION_CHOICES if f):
                if action_list_page.contains_model_instance_block(self.instance, field_name):
                    self.fields['action_list_filter_section'].initial = field_name
                    break
            for field_name in (f for f, _ in self.ACTION_DETAIL_CONTENT_SECTION_CHOICES if f):
                if action_list_page.contains_model_instance_block(self.instance, field_name):
                    self.fields['action_detail_content_section'].initial = field_name
                    break

    def save(self, commit=True):
        instance = super().save(commit)
        action_list_page = self.plan.root_page.get_children().type(ActionListPage).get().specific
        action_list_filter_section = self.cleaned_data.get('action_list_filter_section')
        for field_name in (f for f, _ in self.ACTION_LIST_FILTER_SECTION_CHOICES if f):
            if action_list_filter_section == field_name:
                if not action_list_page.contains_model_instance_block(instance, field_name):
                    action_list_page.insert_model_instance_block(instance, field_name)
            else:
                try:
                    action_list_page.remove_model_instance_block(instance, field_name)
                except ValueError:
                    # Don't care if instance wasn't there in the first place
                    pass
        action_detail_content_section = self.cleaned_data.get('action_detail_content_section')
        for field_name in (f for f, _ in self.ACTION_DETAIL_CONTENT_SECTION_CHOICES if f):
            if action_detail_content_section == field_name:
                if not action_list_page.contains_model_instance_block(instance, field_name):
                    action_list_page.insert_model_instance_block(instance, field_name)
            else:
                try:
                    action_list_page.remove_model_instance_block(instance, field_name)
                except ValueError:
                    # Don't care if instance wasn't there in the first place
                    pass
        action_list_page.save()
        return instance<|MERGE_RESOLUTION|>--- conflicted
+++ resolved
@@ -28,16 +28,7 @@
 from wagtail.contrib.modeladmin.views import CreateView, EditView, IndexView
 from wagtailautocomplete.edit_handlers import AutocompletePanel as WagtailAutocompletePanel
 
-<<<<<<< HEAD
-from reversion.revisions import (
-    add_to_revision, create_revision, set_comment, set_user
-)
-from wagtailautocomplete.edit_handlers import \
-    AutocompletePanel as WagtailAutocompletePanel
-
-=======
 from aplans.context_vars import set_instance
->>>>>>> 0f100bf7
 from aplans.types import WatchAdminRequest
 from aplans.utils import PlanRelatedModel, PlanDefaultsModel
 from actions.models import Plan
@@ -232,7 +223,9 @@
 
 
 class AplansTabbedInterface(TabbedInterface):
-<<<<<<< HEAD
+    def get_form_class(self, request=None, instance=None):
+        return super().get_form_class()
+
     def get_bound_panel(self, instance=None, request: WatchAdminRequest | None = None, form=None, prefix="panel"):
         if request is not None:
             plan = request.get_active_admin_plan()
@@ -241,24 +234,22 @@
         else:
             is_admin = False
         if not is_admin:
-=======
-    def get_form_class(self, instance=None, request=None):
-        return super().get_form_class()
+            for child in list(self.children):
+                if isinstance(child, AdminOnlyPanel):
+                    self.children.remove(child)
+
+        return super().get_bound_panel(instance, request, form, prefix)
 
     def on_request_bound(self):
         user = self.request.user
         plan = user.get_active_admin_plan()
 
         if not user.is_general_admin_for_plan(plan):
->>>>>>> 0f100bf7
             for child in list(self.children):
                 if isinstance(child, AdminOnlyPanel):
                     self.children.remove(child)
 
-        return super().get_bound_panel(instance, request, form, prefix)
-
-    def get_form_class(self, request=None, instance=None):
-        return super().get_form_class()
+        super().on_request_bound()
 
 
 class FormClassMixin:
@@ -269,11 +260,7 @@
     def get_form_class(self):
         handler = self.get_edit_handler()
         if isinstance(handler, AplansTabbedInterface):
-<<<<<<< HEAD
             return handler.get_form_class(self.request, getattr(self, 'instance', None))
-=======
-            return handler.get_form_class(self.instance, self.request)
->>>>>>> 0f100bf7
         else:
             return handler.get_form_class()
 
