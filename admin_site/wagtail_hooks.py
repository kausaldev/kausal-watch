--- conflicted
+++ resolved
@@ -275,36 +275,21 @@
 
 @hooks.register("insert_global_admin_css", order=0)
 def global_admin_css():
-<<<<<<< HEAD
-    return format_html(
-        '<link rel="stylesheet" href="{}">',
-        versioned_static("css/wagtail_admin_overrides.css")
-    )
-=======
     # return format_html(
     #     '<link rel="stylesheet" href="{}">',
     #     static("css/wagtail_admin_overrides.css")
     # )
     return ''  # FIXME: CSS needs to be changed
->>>>>>> 0f100bf7
-
-"""
+
+
 @hooks.register("insert_editor_css", order=900)
 def editor_css():
-<<<<<<< HEAD
-    return format_html(
-        '<link rel="stylesheet" href="{}">',
-        static("css/wagtail_editor_overrides.css")
-    )
-"""
-=======
     # return format_html(
     #     '<link rel="stylesheet" href="{}">',
     #     static("css/wagtail_editor_overrides.css")
     # )
     return ''  # FIXME: CSS needs to be changed
 
->>>>>>> 0f100bf7
 
 @hooks.register("construct_explorer_page_queryset")
 def restrict_pages_to_plan(parent_page, pages, request):
