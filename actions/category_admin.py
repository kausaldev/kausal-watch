from django.core.exceptions import ValidationError
from django.utils.translation import gettext_lazy as _
from wagtail.admin.edit_handlers import (
    FieldPanel, FieldRowPanel, MultiFieldPanel, ObjectList,
)
from wagtail.admin.edit_handlers import InlinePanel
from wagtail.admin.forms.models import WagtailAdminModelForm
from wagtail.contrib.modeladmin.helpers import ButtonHelper, PermissionHelper
from wagtail.contrib.modeladmin.menus import ModelAdminMenuItem
from wagtail.contrib.modeladmin.options import modeladmin_register
from wagtail.contrib.modeladmin.views import DeleteView
from wagtail.images.edit_handlers import ImageChooserPanel
from wagtailorderable.modeladmin.mixins import OrderableMixin
from wagtailsvg.edit_handlers import SvgChooserPanel

from .admin import CategoryTypeFilter, CommonCategoryTypeFilter
from aplans.context_vars import ctx_instance, ctx_request
from .models import Category, CategoryType, CommonCategory, CommonCategoryType
from admin_site.wagtail import (
    ActionListPageBlockFormMixin, AplansAdminModelForm, AplansCreateView, AplansEditView, AplansModelAdmin,
    CondensedInlinePanel, InitializeFormWithPlanMixin,  PlanFilteredFieldPanel, AplansTabbedInterface,
    get_translation_tabs
)
from aplans.utils import append_query_parameter


class CategoryTypeCreateView(InitializeFormWithPlanMixin, AplansCreateView):
    pass


class CategoryTypeEditView(InitializeFormWithPlanMixin, AplansEditView):
    pass


class CategoryTypeDeleteView(DeleteView):
    def delete_instance(self):
        # When deleting a category type which is an instantiation of a common category type, remove link from plan
        plan = self.instance.plan
        cct = self.instance.common
        plan.common_category_types.remove(cct)
        return super().delete_instance()


class CategoryTypePermissionHelper(PermissionHelper):
    def _is_admin_of_active_plan(self, user):
        active_plan = user.get_active_admin_plan()
        return user.is_general_admin_for_plan(active_plan)

    def user_can_list(self, user):
        return self._is_admin_of_active_plan(user)

    def user_can_create(self, user):
        return self._is_admin_of_active_plan(user)

    def user_can_delete_obj(self, user, obj):
        return user.is_general_admin_for_plan(obj.plan)

    def user_can_edit_obj(self, user, obj):
        return user.is_general_admin_for_plan(obj.plan)


@modeladmin_register
class CategoryTypeAdmin(AplansModelAdmin):
    model = CategoryType
    menu_icon = 'fa-briefcase'
    menu_label = _('Category types')
    menu_order = 1100
    list_display = ('name',)
    search_fields = ('name',)
    add_to_settings_menu = True
    create_view_class = CategoryTypeCreateView
    edit_view_class = CategoryTypeEditView
    delete_view_class = CategoryTypeDeleteView
    permission_helper_class = CategoryTypePermissionHelper

    panels = [
        FieldPanel('name'),
        FieldPanel('identifier'),
        FieldPanel('lead_paragraph'),
        FieldPanel('help_text'),
        FieldPanel('hide_category_identifiers'),
        FieldPanel('select_widget'),
        MultiFieldPanel([
            FieldRowPanel([
                FieldPanel('usable_for_actions'),
                FieldPanel('editable_for_actions'),
            ]),
            FieldRowPanel([
                FieldPanel('usable_for_indicators'),
                FieldPanel('editable_for_indicators'),
            ]),
        ], heading=_('Action and indicator categorization'), classname='collapsible'),
        CondensedInlinePanel('levels', panels=[
            FieldPanel('name',),
            FieldPanel('name_plural',)
        ]),
        FieldPanel('synchronize_with_pages'),
        FieldPanel('instances_editable_by'),
        FieldPanel('action_list_filter_section'),
        FieldPanel('action_detail_content_section'),
    ]

    def get_form_fields_exclude(self, request):
        exclude = super().get_form_fields_exclude(request)
        exclude += ['plan']
        return exclude

    def get_queryset(self, request):
        qs = super().get_queryset(request)
        user = request.user
        plan = user.get_active_admin_plan()
        return qs.filter(plan=plan)

    def get_edit_handler(self):
        request = ctx_request.get()
        instance = ctx_instance.get()
        panels = list(self.panels)
        if instance and instance.common:
            panels.insert(1, FieldPanel('common'))
        tabs = [ObjectList(panels, heading=_('Basic information'))]

        i18n_tabs = get_translation_tabs(instance, request)
        tabs += i18n_tabs

        return CategoryTypeEditHandler(tabs, base_form_class=CategoryTypeForm)


class CategoryAdminForm(WagtailAdminModelForm):
    def clean_identifier(self):
        # Since we hide the category type in the form, `validate_unique()` will be called with `exclude` containing
        # `type`, in which case the unique_together constraints of Category will not be checked. We do it manually here.
        # Similarly, the unique_together containing `external_identifier` will not be checked, but `external_identifier`
        # is not part of the form, so no need to check.
        identifier = self.cleaned_data['identifier']
        type = self.instance.type
        if Category.objects.filter(type=type, identifier=identifier).exclude(pk=self.instance.pk).exists():
            raise ValidationError(_("There is already a category with this identifier."))
        return identifier

    def save(self, commit=True):
        obj = super().save(commit)
        user = self._user
        attribute_types = obj.get_editable_attribute_types(user)
        for attribute_type in attribute_types:
            attribute_type.set_attributes(obj, self.cleaned_data)
        return obj


class CategoryEditHandler(AplansTabbedInterface):
<<<<<<< HEAD
    def get_form_class(self, request=None, instance: Category | None = None):
        user = request.user  # FIXME: request is None
=======
    def get_form_class(self, instance=None, request=None):
        user = request.user
>>>>>>> 0f100bf7
        if instance is not None:
            attribute_types = instance.get_editable_attribute_types(user)
            attribute_fields = {field.name: field.django_field
                                for attribute_type in attribute_types
                                for field in attribute_type.get_form_fields(instance)}
        else:
            attribute_fields = {}

        self.base_form_class = type(
            'CategoryAdminForm',
            (CategoryAdminForm,),
            {**attribute_fields, '_user': user}
        )
        form_class = super().get_form_class()
        if instance and instance.common:
            if 'identifier' in form_class.base_fields:
                form_class.base_fields['identifier'].disabled = True
                form_class.base_fields['identifier'].required = False
            if 'parent' in form_class.base_fields:
                # TODO: Hide "parent" field instead of disabling?
                form_class.base_fields['parent'].disabled = True
                form_class.base_fields['parent'].required = False
        return form_class


class CategoryTypeForm(ActionListPageBlockFormMixin, AplansAdminModelForm):
    def __init__(self, *args, **kwargs):
        self.plan = kwargs.pop('plan')
        super().__init__(*args, **kwargs)


class CategoryTypeEditHandler(AplansTabbedInterface):
    def get_form_class(self, instance=None, request=None):
        form_class = super().get_form_class()
        common_field = form_class.base_fields.get('common')
        # The field should be displayed if and only if editing an instance that has a common category type. If it is,
        # make it read-only.
        if common_field:
            common_field.disabled = True
            common_field.required = False
        return form_class


class CategoryTypeQueryParameterMixin:
    @property
    def index_url(self):
        return append_query_parameter(self.request, super().index_url, 'category_type')

    @property
    def create_url(self):
        return append_query_parameter(self.request, super().create_url, 'category_type')

    @property
    def edit_url(self):
        return append_query_parameter(self.request, super().edit_url, 'category_type')

    @property
    def delete_url(self):
        return append_query_parameter(self.request, super().delete_url, 'category_type')


class CategoryCreateView(CategoryTypeQueryParameterMixin, AplansCreateView):
    def check_action_permitted(self, user):
        category_type_param = self.request.GET.get('category_type')
        if category_type_param:
            category_type = CategoryType.objects.get(pk=int(category_type_param))
            plan = category_type.plan
            if not category_type.are_instances_editable_by(user, plan):
                return False
        return super().check_action_permitted(user)

    def get_instance(self):
        """Create a category instance and set its category type to the one given in the GET or POST data."""
        instance = super().get_instance()
        category_type_param = self.request.GET.get('category_type')
        if category_type_param and not instance.pk:
            assert not hasattr(instance, 'type')
            instance.type = CategoryType.objects.get(pk=int(category_type_param))
            if not instance.identifier and instance.type.hide_category_identifiers:
                instance.generate_identifier()
        return instance


class CategoryEditView(CategoryTypeQueryParameterMixin, AplansEditView):
    pass


class CategoryDeleteView(CategoryTypeQueryParameterMixin, DeleteView):
    pass


class CategoryAdminButtonHelper(ButtonHelper):
    # TODO: duplicated as AttributeTypeAdminButtonHelper
    def add_button(self, *args, **kwargs):
        """
        Only show "add" button if the request contains a category type.

        Set GET parameter category_type to the type for the URL when clicking the button.
        """
        if 'category_type' in self.request.GET:
            data = super().add_button(*args, **kwargs)
            data['url'] = append_query_parameter(self.request, data['url'], 'category_type')
            return data
        return None

    def inspect_button(self, *args, **kwargs):
        data = super().inspect_button(*args, **kwargs)
        data['url'] = append_query_parameter(self.request, data['url'], 'category_type')
        return data

    def edit_button(self, *args, **kwargs):
        data = super().edit_button(*args, **kwargs)
        data['url'] = append_query_parameter(self.request, data['url'], 'category_type')
        return data

    def delete_button(self, *args, **kwargs):
        data = super().delete_button(*args, **kwargs)
        data['url'] = append_query_parameter(self.request, data['url'], 'category_type')
        return data


class CategoryOfSameTypePanel(PlanFilteredFieldPanel):
    """Only show categories of the same category type as the current category instance."""

    def on_form_bound(self):
        super().on_form_bound()
        field = self.bound_field.field
        field.queryset = field.queryset.filter(type=self.instance.type)


class CategoryAdminMenuItem(ModelAdminMenuItem):
    def is_shown(self, request):
        # Hide it because we will have menu items for listing categories of specific types.
        # Note that we need to register CategoryAdmin nonetheless, otherwise the URLs wouldn't be set up.
        return False


class CategoryPermissionHelper(PermissionHelper):
    # Does not handle instance creation because we'd need the category type for that, for which we need the request. We
    # check these permissions in CategoryCreateView.
    def user_can_edit_obj(self, user, obj):
        return obj.type.are_instances_editable_by(user, obj.type.plan) and super().user_can_edit_obj(user, obj)

    def user_can_delete_obj(self, user, obj):
        return obj.type.are_instances_editable_by(user, obj.type.plan) and super().user_can_delete_obj(user, obj)


@modeladmin_register
class CategoryAdmin(OrderableMixin, AplansModelAdmin):
    menu_label = _('Categories')
    list_display = ('__str__', 'parent', 'type')
    list_filter = (CategoryTypeFilter,)
    model = Category

    panels = [
        CategoryOfSameTypePanel('parent'),
        FieldPanel('name'),
        FieldPanel('identifier'),
        FieldPanel('lead_paragraph'),
        ImageChooserPanel('image'),
        FieldPanel('color'),
        FieldPanel('help_text'),
    ]

    create_view_class = CategoryCreateView
    edit_view_class = CategoryEditView
    # Do we need to create a view for inspect_view?
    delete_view_class = CategoryDeleteView
    button_helper_class = CategoryAdminButtonHelper
    permission_helper_class = CategoryPermissionHelper

    def get_menu_item(self, order=None):
        return CategoryAdminMenuItem(self, order or self.get_menu_order())

    def get_queryset(self, request):
        qs = super().get_queryset(request)
        user = request.user
        plan = user.get_active_admin_plan()
        return qs.filter(type__plan=plan).distinct()

    def get_edit_handler(self):
        request = ctx_request.get()
        instance = ctx_instance.get()
        panels = list(self.panels)
        # If the category type doesn't have semantic identifiers, we
        # hide the whole panel.
        if instance.type.hide_category_identifiers:
            for p in panels:
                if p.field_name == 'identifier':
                    panels.remove(p)
                    break

        main_attribute_panels, i18n_attribute_panels = instance.get_attribute_panels(request.user)
        panels += main_attribute_panels

        if request.user.is_superuser:
            # Didn't use CondensedInlinePanel for the following because there is a bug:
            # When editing a CommonCategory that already has an icon, clicking "save" will yield a validation error if
            # and only if the inline instance is collapsed.
            panels.append(InlinePanel('icons', heading=_("Icons"), panels=[
                FieldPanel('language'),
                ImageChooserPanel('image'),
                SvgChooserPanel('svg'),
            ]))

        tabs = [ObjectList(panels, heading=_('Basic information'))]

        i18n_tabs = get_translation_tabs(instance, request, extra_panels=i18n_attribute_panels)
        tabs += i18n_tabs

        return CategoryEditHandler(tabs)


class CommonCategoryTypePermissionHelper(PermissionHelper):
    def user_can_list(self, user):
        return user.is_superuser

    def user_can_create(self, user):
        return user.is_superuser

    # def user_can_inspect_obj(self, user, obj):
    #     return user.is_superuser

    def user_can_delete_obj(self, user, obj):
        return user.is_superuser

    def user_can_edit_obj(self, user, obj):
        return user.is_superuser


@modeladmin_register
class CommonCategoryTypeAdmin(AplansModelAdmin):
    model = CommonCategoryType
    menu_icon = 'fa-briefcase'
    menu_label = _('Common category types')
    menu_order = 1101
    permission_helper_class = CommonCategoryTypePermissionHelper
    list_display = ('name',)
    search_fields = ('name',)
    add_to_settings_menu = True

    panels = [
        FieldPanel('name'),
        FieldPanel('identifier'),
        FieldPanel('hide_category_identifiers'),
        FieldPanel('lead_paragraph'),
        FieldPanel('help_text'),
        FieldPanel('primary_language'),
        FieldPanel('select_widget'),
        FieldPanel('has_collection'),
        MultiFieldPanel([
            FieldRowPanel([
                FieldPanel('usable_for_actions'),
                FieldPanel('editable_for_actions'),
            ]),
            FieldRowPanel([
                FieldPanel('usable_for_indicators'),
                FieldPanel('editable_for_indicators'),
            ]),
        ], heading=_('Action and indicator categorization'), classname='collapsible'),
    ]

    def get_edit_handler(self):
        request = ctx_request.get()
        instance = ctx_instance.get()
        panels = list(self.panels)
        tabs = [ObjectList(panels, heading=_('Basic information'))]

        i18n_tabs = get_translation_tabs(instance, request)
        tabs += i18n_tabs

        return AplansTabbedInterface(tabs)


class CommonCategoryTypeQueryParameterMixin:
    @property
    def index_url(self):
        return append_query_parameter(self.request, super().index_url, 'common_category_type')

    @property
    def create_url(self):
        return append_query_parameter(self.request, super().create_url, 'common_category_type')

    @property
    def edit_url(self):
        return append_query_parameter(self.request, super().edit_url, 'common_category_type')

    @property
    def delete_url(self):
        return append_query_parameter(self.request, super().delete_url, 'common_category_type')


class CommonCategoryCreateView(CommonCategoryTypeQueryParameterMixin, AplansCreateView):
    def get_instance(self):
        """Create a common category instance and set its type to the one given in the GET or POST data."""
        instance = super().get_instance()
        common_category_type = self.request.GET.get('common_category_type')
        if common_category_type and not instance.pk:
            assert not hasattr(instance, 'type')
            instance.type = CommonCategoryType.objects.get(pk=int(common_category_type))
            # if not instance.identifier and instance.type.hide_category_identifiers:
            #     instance.generate_identifier()
        return instance


class CommonCategoryEditView(CommonCategoryTypeQueryParameterMixin, AplansEditView):
    pass


class CommonCategoryDeleteView(CommonCategoryTypeQueryParameterMixin, DeleteView):
    pass


class CommonCategoryAdminButtonHelper(ButtonHelper):
    def add_button(self, *args, **kwargs):
        """
        Only show "add" button if the request contains a common category type.

        Set GET parameter common_category_type to the type for the URL when clicking the button.
        """
        if 'common_category_type' in self.request.GET:
            data = super().add_button(*args, **kwargs)
            data['url'] = append_query_parameter(self.request, data['url'], 'common_category_type')
            return data
        return None

    def inspect_button(self, *args, **kwargs):
        data = super().inspect_button(*args, **kwargs)
        data['url'] = append_query_parameter(self.request, data['url'], 'common_category_type')
        return data

    def edit_button(self, *args, **kwargs):
        data = super().edit_button(*args, **kwargs)
        data['url'] = append_query_parameter(self.request, data['url'], 'common_category_type')
        return data

    def delete_button(self, *args, **kwargs):
        data = super().delete_button(*args, **kwargs)
        data['url'] = append_query_parameter(self.request, data['url'], 'common_category_type')
        return data


class CommonCategoryAdminMenuItem(ModelAdminMenuItem):
    def is_shown(self, request):
        # Hide it because we will have menu items for listing common categories of specific types.
        # Note that we need to register CommonCategoryAdmin nonetheless, otherwise the URLs wouldn't be set up.
        return False


class CommonCategoryEditHandler(AplansTabbedInterface):
<<<<<<< HEAD
    def get_form_class(self, request=None, instance: CommonCategory | None = None):
        form_class = super().get_form_class()
        if instance and instance.pk:
=======
    def get_form_class(self, instance=None, request=None):
        form_class = super().get_form_class()
        if instance.pk:
>>>>>>> 0f100bf7
            form_class.base_fields['identifier'].disabled = True
            form_class.base_fields['identifier'].required = False
        return form_class


@modeladmin_register
class CommonCategoryAdmin(OrderableMixin, AplansModelAdmin):
    menu_label = _('Common categories')
    list_display = ('name', 'identifier', 'type')
    list_filter = (CommonCategoryTypeFilter,)
    model = CommonCategory

    panels = [
        FieldPanel('name'),
        FieldPanel('identifier'),
        FieldPanel('lead_paragraph'),
        ImageChooserPanel('image'),
        FieldPanel('color'),
        FieldPanel('help_text'),
    ]

    create_view_class = CommonCategoryCreateView
    edit_view_class = CommonCategoryEditView
    # Do we need to create a view for inspect_view?
    delete_view_class = CommonCategoryDeleteView
    button_helper_class = CommonCategoryAdminButtonHelper

    def get_menu_item(self, order=None):
        return CommonCategoryAdminMenuItem(self, order or self.get_menu_order())

    def get_edit_handler(self):
        request = ctx_request.get()
        instance = ctx_instance.get()
        panels = list(self.panels)

        if request.user.is_superuser:
            # Didn't use CondensedInlinePanel for the following because there is a bug:
            # When editing a CommonCategory that already has an icon, clicking "save" will yield a validation error if
            # and only if the inline instance is collapsed.
            panels.append(InlinePanel('icons', heading=_("Icons"), panels=[
                FieldPanel('language'),
                ImageChooserPanel('image'),
                SvgChooserPanel('svg'),
            ]))

        tabs = [ObjectList(panels, heading=_('Basic information'))]

        i18n_tabs = get_translation_tabs(
            instance,
            request,
            include_all_languages=True,
            default_language=instance.type.primary_language,
        )
        tabs += i18n_tabs

        return CommonCategoryEditHandler(tabs)<|MERGE_RESOLUTION|>--- conflicted
+++ resolved
@@ -147,13 +147,8 @@
 
 
 class CategoryEditHandler(AplansTabbedInterface):
-<<<<<<< HEAD
-    def get_form_class(self, request=None, instance: Category | None = None):
-        user = request.user  # FIXME: request is None
-=======
-    def get_form_class(self, instance=None, request=None):
+    def get_form_class(self, request=None, instance: CommonCategory | None = None):
         user = request.user
->>>>>>> 0f100bf7
         if instance is not None:
             attribute_types = instance.get_editable_attribute_types(user)
             attribute_fields = {field.name: field.django_field
@@ -186,7 +181,7 @@
 
 
 class CategoryTypeEditHandler(AplansTabbedInterface):
-    def get_form_class(self, instance=None, request=None):
+    def get_form_class(self, request=None, instance: CommonCategory | None = None):
         form_class = super().get_form_class()
         common_field = form_class.base_fields.get('common')
         # The field should be displayed if and only if editing an instance that has a common category type. If it is,
@@ -504,15 +499,9 @@
 
 
 class CommonCategoryEditHandler(AplansTabbedInterface):
-<<<<<<< HEAD
     def get_form_class(self, request=None, instance: CommonCategory | None = None):
         form_class = super().get_form_class()
-        if instance and instance.pk:
-=======
-    def get_form_class(self, instance=None, request=None):
-        form_class = super().get_form_class()
-        if instance.pk:
->>>>>>> 0f100bf7
+        if instance and instance.pk:  # FIXME
             form_class.base_fields['identifier'].disabled = True
             form_class.base_fields['identifier'].required = False
         return form_class
