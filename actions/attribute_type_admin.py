from django.contrib.admin import SimpleListFilter
from django.contrib.contenttypes.models import ContentType
from django.db.models import Q
from django.forms import ValidationError
from django.utils.translation import gettext_lazy as _
<<<<<<< HEAD
from wagtail.admin.edit_handlers import FieldPanel, ObjectList, InlinePanel
from wagtail.contrib.modeladmin.helpers import ButtonHelper
=======
from wagtail.admin.edit_handlers import FieldPanel, ObjectList
from wagtail.contrib.modeladmin.helpers import ButtonHelper, PermissionHelper
>>>>>>> 3acb1d4b
from wagtail.contrib.modeladmin.menus import ModelAdminMenuItem
from wagtail.contrib.modeladmin.options import modeladmin_register
from wagtail.contrib.modeladmin.views import IndexView, DeleteView
from wagtailorderable.modeladmin.mixins import OrderableMixin

<<<<<<< HEAD
from aplans.types import WatchAdminRequest

from .models import Action, AttributeRichText, AttributeType, Category
=======
from .models import Action, AttributeType, AttributeTypeChoiceOption, Category
>>>>>>> 3acb1d4b
from actions.chooser import CategoryTypeChooser
from admin_site.wagtail import (
    ActionListPageBlockFormMixin, AplansAdminModelForm, AplansCreateView, AplansEditView, AplansModelAdmin,
    AplansTabbedInterface, CondensedInlinePanel, InitializeFormWithPlanMixin, insert_model_translation_panels
)


class AttributeTypeFilter(SimpleListFilter):
    title = _('Object type')
    parameter_name = 'content_type'

    def lookups(self, request, model_admin):
        action_ct_id = ContentType.objects.get(app_label='actions', model='action').id
        category_ct_id = ContentType.objects.get(app_label='actions', model='category').id
        return (
            (action_ct_id, Action._meta.verbose_name),
            (category_ct_id, Category._meta.verbose_name),
        )

    def queryset(self, request, queryset):
        if self.value():
            return queryset.filter(object_content_type_id=self.value())
        return queryset


def _append_content_type_query_parameter(request, url):
    content_type = request.GET.get('content_type')
    if content_type:
        assert '?' not in url
        return f'{url}?content_type={content_type}'
    return url


class ContentTypeQueryParameterMixin:
    @property
    def index_url(self):
        return _append_content_type_query_parameter(self.request, super().index_url)

    @property
    def create_url(self):
        return _append_content_type_query_parameter(self.request, super().create_url)

    @property
    def edit_url(self):
        return _append_content_type_query_parameter(self.request, super().edit_url)

    @property
    def delete_url(self):
        return _append_content_type_query_parameter(self.request, super().delete_url)


class AttributeTypeIndexView(IndexView):
    page_title = _("Attributes")


class AttributeTypeCreateView(ContentTypeQueryParameterMixin, InitializeFormWithPlanMixin, AplansCreateView):
    def get_object_content_type(self):
        object_ct_id = self.request.GET.get('content_type')
        if not object_ct_id:
            return None
        return ContentType.objects.get(pk=int(object_ct_id))

    def get_page_subtitle(self):
        content_type = self.get_object_content_type()
        model_name = content_type.model_class()._meta.verbose_name_plural
        return _("Attribute for %s") % model_name

    def get_instance(self):
        """Create an attribute type instance and set its object content type to the one given in GET or POST data."""
        instance = super().get_instance()
        object_ct = self.get_object_content_type()
        if object_ct is not None and not instance.pk:
            assert not hasattr(instance, 'object_content_type')
            assert not hasattr(instance, 'scope_content_type')
            instance.object_content_type = object_ct
            if (object_ct.app_label, object_ct.model) == ('actions', 'action'):
                scope_ct_model = 'plan'
            elif (object_ct.app_label, object_ct.model) == ('actions', 'category'):
                scope_ct_model = 'categorytype'
            else:
                raise Exception(f"Invalid content type {object_ct.app_label}.{object_ct.model}")
            instance.scope_content_type = ContentType.objects.get(app_label='actions', model=scope_ct_model)

        # If the instance is plan-specific, set plan to the active one just like we do in AplansCreateView for
        # PlanRelatedModel instances. AttributeType cannot be a PlanRelatedModel because not all attribute types are
        # plan-related.
        if instance.scope_content_type.model == 'plan' and not instance.pk:
            instance.scope_id = self.request.user.get_active_admin_plan().pk

        return instance


class AttributeTypeEditView(ContentTypeQueryParameterMixin, InitializeFormWithPlanMixin, AplansEditView):
    pass


class AttributeTypeDeleteView(ContentTypeQueryParameterMixin, DeleteView):
    pass


class AttributeTypeAdminButtonHelper(ButtonHelper):
    # TODO: duplicated as CategoryAdminButtonHelper
    def add_button(self, *args, **kwargs):
        """
        Only show "add" button if the request contains a content type.

        Set GET parameter content_type to the type for the URL when clicking the button.
        """
        if 'content_type' in self.request.GET:
            data = super().add_button(*args, **kwargs)
            data['url'] = _append_content_type_query_parameter(self.request, data['url'])
            return data
        return None

    def inspect_button(self, *args, **kwargs):
        data = super().inspect_button(*args, **kwargs)
        data['url'] = _append_content_type_query_parameter(self.request, data['url'])
        return data

    def edit_button(self, *args, **kwargs):
        data = super().edit_button(*args, **kwargs)
        data['url'] = _append_content_type_query_parameter(self.request, data['url'])
        return data

    def delete_button(self, *args, **kwargs):
        data = super().delete_button(*args, **kwargs)
        data['url'] = _append_content_type_query_parameter(self.request, data['url'])
        return data


class AttributeTypeAdminMenuItem(ModelAdminMenuItem):
    def is_shown(self, request):
        # Hide it because we will have menu items for listing attribute types of specific content types.
        # Note that we need to register AttributeTypeAdmin nonetheless, otherwise the URLs wouldn't be set up.
        return False


class AttributeTypeForm(AplansAdminModelForm):
    def __init__(self, *args, **kwargs):
        self.plan = kwargs.pop('plan')
        super().__init__(*args, **kwargs)

    def clean_attribute_category_type(self):
        attribute_category_type = self.cleaned_data['attribute_category_type']
        format = self.cleaned_data.get('format')  # avoid blowing up if None (will fail validation elsewhere)
        if format == AttributeType.AttributeFormat.CATEGORY_CHOICE and attribute_category_type is None:
            raise ValidationError(_("If format is 'Category', a category type must be set "))
        return attribute_category_type

    def clean_unit(self):
        unit = self.cleaned_data['unit']
        format = self.cleaned_data.get('format')  # avoid blowing up if None (will fail validation elsewhere)
        if format == AttributeType.AttributeFormat.NUMERIC and unit is None:
            raise ValidationError(_("If format is 'Numeric', a unit must be set "))
        return unit


class ActionAttributeTypeForm(ActionListPageBlockFormMixin, AttributeTypeForm):
    pass


@modeladmin_register
class AttributeTypeAdmin(OrderableMixin, AplansModelAdmin):
    model = AttributeType
    menu_icon = 'tag'
    menu_label = _("Attributes")
    menu_order = 1200
    list_display = ('name', 'format')
    list_filter = (AttributeTypeFilter,)

    choice_option_panels = [
        FieldPanel('name'),
<<<<<<< HEAD
        FieldPanel('identifier'),
        FieldPanel('help_text'),
        FieldPanel('format'),
        FieldPanel('unit'),
        FieldPanel('attribute_category_type', widget=CategoryTypeChooser),
        InlinePanel('choice_options', panels=[
            FieldPanel('name'),
            FieldPanel('identifier'),
        ], heading=_('Choices')),
        FieldPanel('show_choice_names'),
        FieldPanel('has_zero_option'),
=======
>>>>>>> 3acb1d4b
    ]

    index_view_class = AttributeTypeIndexView
    create_view_class = AttributeTypeCreateView
    edit_view_class = AttributeTypeEditView
    delete_view_class = AttributeTypeDeleteView
    button_helper_class = AttributeTypeAdminButtonHelper

<<<<<<< HEAD
    def get_edit_handler(self, instance: AttributeType | None, request: WatchAdminRequest | None):
        basic_panels = list(self.basic_panels)
        # user = request.user
        # plan = user.get_active_admin_plan()
        if instance is None or instance.object_content_type_id is None:
=======
    def get_edit_handler(self, instance, request):
        choice_option_panels = insert_model_translation_panels(
            AttributeTypeChoiceOption, self.choice_option_panels, request, instance
        )

        panels = [
            FieldPanel('name'),
            FieldPanel('help_text'),
            FieldPanel('format'),
            FieldPanel('unit'),
            FieldPanel('attribute_category_type', widget=CategoryTypeChooser),
            CondensedInlinePanel('choice_options', panels=choice_option_panels),
            FieldPanel('show_choice_names'),
            FieldPanel('has_zero_option'),
            FieldPanel('instances_editable_by'),
            FieldPanel('show_in_reporting_tab'),
        ]
        panels = insert_model_translation_panels(AttributeType, panels, request, instance)
        user = request.user
        plan = user.get_active_admin_plan()
        if instance.object_content_type_id is None:
>>>>>>> 3acb1d4b
            content_type_id = request.GET['content_type']
        else:
            content_type_id = instance.object_content_type_id
        content_type = ContentType.objects.get(pk=content_type_id)

        base_form_class = AttributeTypeForm  # For action attribute types, we use a special subclass
        if (content_type.app_label, content_type.model) == ('actions', 'action'):
            # This attribute types has scope 'plan' and we automatically set the scope in AttributeTypeCreateView, so we
            # don't add a panel for choosing a plan.
            base_form_class = ActionAttributeTypeForm
            panels.append(FieldPanel('action_list_filter_section'))
            panels.append(FieldPanel('action_detail_content_section'))
        elif (content_type.app_label, content_type.model) == ('actions', 'category'):
            panels.insert(0, FieldPanel('scope_id', widget=CategoryTypeChooser, heading=_("Category type")))
        else:
            raise Exception(f"Invalid content type {content_type.app_label}.{content_type.model}")

        tabs = [ObjectList(panels, heading=_('General'))]

        handler = AplansTabbedInterface(tabs, base_form_class=base_form_class)
        return handler

    def get_menu_item(self, order=None):
        return AttributeTypeAdminMenuItem(self, order or self.get_menu_order())

    def get_queryset(self, request):
        qs = super().get_queryset(request)
        user = request.user
        plan = user.get_active_admin_plan()
        action_ct = ContentType.objects.get(app_label='actions', model='action')
        category_ct = ContentType.objects.get(app_label='actions', model='category')
        plan_ct = ContentType.objects.get(app_label='actions', model='plan')
        category_type_ct = ContentType.objects.get(app_label='actions', model='categorytype')
        category_types_in_plan = plan.category_types.all()
        return qs.filter(
            # Attribute types for actions of the active plan
            (Q(object_content_type=action_ct) & Q(scope_content_type=plan_ct) & Q(scope_id=plan.id))
            # Attribute types for categories whose category type is the active plan
            | (Q(object_content_type=category_ct) & Q(scope_content_type=category_type_ct)
               & Q(scope_id__in=category_types_in_plan))
        )<|MERGE_RESOLUTION|>--- conflicted
+++ resolved
@@ -3,30 +3,20 @@
 from django.db.models import Q
 from django.forms import ValidationError
 from django.utils.translation import gettext_lazy as _
-<<<<<<< HEAD
-from wagtail.admin.edit_handlers import FieldPanel, ObjectList, InlinePanel
+from wagtail.admin.edit_handlers import FieldPanel, ObjectList
 from wagtail.contrib.modeladmin.helpers import ButtonHelper
-=======
-from wagtail.admin.edit_handlers import FieldPanel, ObjectList
-from wagtail.contrib.modeladmin.helpers import ButtonHelper, PermissionHelper
->>>>>>> 3acb1d4b
 from wagtail.contrib.modeladmin.menus import ModelAdminMenuItem
 from wagtail.contrib.modeladmin.options import modeladmin_register
 from wagtail.contrib.modeladmin.views import IndexView, DeleteView
 from wagtailorderable.modeladmin.mixins import OrderableMixin
 
-<<<<<<< HEAD
-from aplans.types import WatchAdminRequest
-
-from .models import Action, AttributeRichText, AttributeType, Category
-=======
 from .models import Action, AttributeType, AttributeTypeChoiceOption, Category
->>>>>>> 3acb1d4b
 from actions.chooser import CategoryTypeChooser
 from admin_site.wagtail import (
     ActionListPageBlockFormMixin, AplansAdminModelForm, AplansCreateView, AplansEditView, AplansModelAdmin,
     AplansTabbedInterface, CondensedInlinePanel, InitializeFormWithPlanMixin, insert_model_translation_panels
 )
+from aplans.types import WatchAdminRequest
 
 
 class AttributeTypeFilter(SimpleListFilter):
@@ -194,20 +184,6 @@
 
     choice_option_panels = [
         FieldPanel('name'),
-<<<<<<< HEAD
-        FieldPanel('identifier'),
-        FieldPanel('help_text'),
-        FieldPanel('format'),
-        FieldPanel('unit'),
-        FieldPanel('attribute_category_type', widget=CategoryTypeChooser),
-        InlinePanel('choice_options', panels=[
-            FieldPanel('name'),
-            FieldPanel('identifier'),
-        ], heading=_('Choices')),
-        FieldPanel('show_choice_names'),
-        FieldPanel('has_zero_option'),
-=======
->>>>>>> 3acb1d4b
     ]
 
     index_view_class = AttributeTypeIndexView
@@ -216,14 +192,7 @@
     delete_view_class = AttributeTypeDeleteView
     button_helper_class = AttributeTypeAdminButtonHelper
 
-<<<<<<< HEAD
     def get_edit_handler(self, instance: AttributeType | None, request: WatchAdminRequest | None):
-        basic_panels = list(self.basic_panels)
-        # user = request.user
-        # plan = user.get_active_admin_plan()
-        if instance is None or instance.object_content_type_id is None:
-=======
-    def get_edit_handler(self, instance, request):
         choice_option_panels = insert_model_translation_panels(
             AttributeTypeChoiceOption, self.choice_option_panels, request, instance
         )
@@ -241,10 +210,9 @@
             FieldPanel('show_in_reporting_tab'),
         ]
         panels = insert_model_translation_panels(AttributeType, panels, request, instance)
-        user = request.user
+        user = request.user  # FIXME: request may not be there
         plan = user.get_active_admin_plan()
-        if instance.object_content_type_id is None:
->>>>>>> 3acb1d4b
+        if instance is None or instance.object_content_type_id is None:
             content_type_id = request.GET['content_type']
         else:
             content_type_id = instance.object_content_type_id
